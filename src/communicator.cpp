--- conflicted
+++ resolved
@@ -345,11 +345,7 @@
     }
 
     // Extract the data length from the end of packet_front.
-<<<<<<< HEAD
-    unsigned short data_length = qFromBigEndian<unsigned short>(*reinterpret_cast<unsigned short*>(&packet_front[9]));
-=======
     uint16_t data_length = qFromBigEndian(*reinterpret_cast<uint16_t*>(&packet_front[9]));
->>>>>>> 9708526d
 
     // Form the final packet array.
     uint32_t packet_length = 11 + data_length + 1;
@@ -368,11 +364,7 @@
     // Validate the checksum.
     bool checksum_ok = packet[packet_length-1] == communicator::checksum(packet, packet_length-1);
     // Extract sequence number from the packet.
-<<<<<<< HEAD
-    unsigned int sequence_number = qFromBigEndian<unsigned int>(*reinterpret_cast<unsigned int*>(&packet[1]));
-=======
     uint32_t sequence_number = qFromBigEndian(*reinterpret_cast<uint32_t*>(&packet[1]));
->>>>>>> 9708526d
 
     // Handle receipts
     switch(static_cast<communicator::receipt_type>(packet[5]))
@@ -499,11 +491,7 @@
     uint8_t* packet = new uint8_t[packet_size];
     // Write the header, sequence, and receipt.
     packet[0] = communicator::m_header_byte;
-<<<<<<< HEAD
-    unsigned int be_sequence = qToBigEndian<unsigned int>(message->p_sequence_number());
-=======
     uint32_t be_sequence = qToBigEndian(message->p_sequence_number());
->>>>>>> 9708526d
     std::memcpy(&packet[1], &be_sequence, 4);
     packet[5] = message->p_receipt_required();
     // Write the message bytes.
